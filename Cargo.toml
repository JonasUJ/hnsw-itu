[workspace]
members = ["cli"]

[package]
name = "hnsw-itu"
version = "0.1.0"
edition = "2021"

[profile.release]
debug = true

[dependencies]
<<<<<<< HEAD
min-max-heap = "1.3.0"
rand = "0.8.5"
=======
object-pool = "0.5.4"
>>>>>>> 3fbc59cb
rayon = "1.8.1"
serde = { version = "1.0.197", features = ["derive"], optional = true }
tracing = { version = "0.1.40", optional = true }<|MERGE_RESOLUTION|>--- conflicted
+++ resolved
@@ -10,12 +10,9 @@
 debug = true
 
 [dependencies]
-<<<<<<< HEAD
 min-max-heap = "1.3.0"
 rand = "0.8.5"
-=======
 object-pool = "0.5.4"
->>>>>>> 3fbc59cb
 rayon = "1.8.1"
 serde = { version = "1.0.197", features = ["derive"], optional = true }
 tracing = { version = "0.1.40", optional = true }