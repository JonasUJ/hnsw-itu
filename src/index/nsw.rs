<<<<<<< HEAD
use crate::{Distance, Graph, Idx, Index, IndexBuilder, Point, SimpleGraph};
use min_max_heap::MinMaxHeap;
=======
use object_pool::Pool;
>>>>>>> 3fbc59cb
use rayon::iter::{IntoParallelIterator, ParallelIterator};
#[cfg(feature = "serde")]
use serde::{Deserialize, Serialize};
use std::collections::HashSet;
#[cfg(feature = "tracing")]
use tracing::trace;

<<<<<<< HEAD
pub(crate) fn select_neighbors<'a, P>(
    mut candidates: MinMaxHeap<Distance<'a, P>>,
=======
use crate::{BitSet, Distance, Graph, Idx, Index, IndexBuilder, MinK, Point, Reset, Set, SimpleGraph};
use std::{cmp::Reverse, collections::BinaryHeap};

fn select_neighbors<'a, P: Point>(
    mut candidates: BinaryHeap<Reverse<Distance<'a, P>>>,
>>>>>>> 3fbc59cb
    m: usize,
    distance_fn: impl Fn(&P, &P) -> usize,
) -> Vec<Distance<'a, P>> {
    let mut return_list = Vec::<Distance<'a, P>>::new();

    while let Some(e) = candidates.pop_min() {
        if return_list.len() >= m {
            break;
        }

        if return_list
            .iter()
            .all(|r| distance_fn(e.point(), r.point()) > e.distance())
        {
            return_list.push(e);
        }
    }

    return_list
}

pub(crate) fn search_select_neighbors<P>(
    graph: &impl Graph<P>,
    point: &P,
    m: usize,
    ef: usize,
    ep: Idx,
<<<<<<< HEAD
    distance_fn: &impl Fn(&P, &P) -> usize,
) -> Vec<Idx> {
    let w = search(graph, point, ef, ep, distance_fn);
=======
    pool: &Pool<BitSet>,
) -> Vec<usize> {
    let w = search(graph, point, ef, ep, pool)
        .into_iter()
        .map(Reverse)
        .collect::<BinaryHeap<_>>();
>>>>>>> 3fbc59cb

    select_neighbors(w, m, distance_fn)
        .into_iter()
        .map(|x| x.key())
        .collect()
}

pub(crate) fn insert_point<P: Point>(
    graph: &mut impl Graph<P>,
    point: P,
    m: usize,
    m_max: usize,
    ef: usize,
    ep: Idx,
<<<<<<< HEAD
) -> Idx {
    let point_idx = graph.add(point);

    insert_idx(graph, point_idx, m, m_max, ef, ep, Point::distance)
=======
    pool: &mut Pool<BitSet>,
) {
    let point_idx = graph.add(point);

    insert_idx(graph, point_idx, m, m_max, ef, ep, pool)
>>>>>>> 3fbc59cb
}

pub(crate) fn insert_idx<P>(
    graph: &mut impl Graph<P>,
    point_idx: Idx,
    m: usize,
    m_max: usize,
    ef: usize,
    ep: Idx,
<<<<<<< HEAD
    distance_fn: impl Fn(&P, &P) -> usize,
) -> Idx {
    let point = graph
        .get(point_idx)
        .expect("insert_idx expects point_idx to be in the graph");
    let neighbors = search_select_neighbors(graph, point, m, ef, ep, &distance_fn);

    insert_neighbors(graph, point_idx, &neighbors, m_max, distance_fn);

    *neighbors
        .first()
        .expect("there should at least be the element we inserted")
=======
    pool: &mut Pool<BitSet>,
) {
    let point = graph.get(point_idx).unwrap();
    let neighbors = search_select_neighbors(graph, point, m, ef, ep, pool);

    insert_neighbors(graph, point_idx, neighbors, m_max);
>>>>>>> 3fbc59cb
}

pub(crate) fn insert_neighbors<P>(
    graph: &mut impl Graph<P>,
    point_idx: Idx,
    neighbors: &Vec<Idx>,
    m_max: usize,
    distance_fn: impl Fn(&P, &P) -> usize,
) {
    for e in neighbors {
        graph.add_edge(point_idx, *e);
    }

    for &e in neighbors {
        let e_elem = graph.get(e).unwrap();
        let e_conn = graph.neighborhood(e).copied().collect::<Vec<_>>();

        if e_conn.len() <= m_max {
            continue;
        }

        let candidates = e_conn
            .into_iter()
            .map(|idx| {
                let v = graph.get(idx).unwrap();
                Distance::new(distance_fn(v, e_elem), idx, v)
            })
            .collect::<MinMaxHeap<_>>();

        let e_new_conn = select_neighbors(candidates, m_max, &distance_fn);

        let a = e_new_conn
            .into_iter()
            .map(|dist| dist.key())
            .collect::<Vec<_>>();
        graph.clear_edges(e);
        graph.add_neighbors(e, a.into_iter());
    }
}

pub(crate) fn search<'a, P, Q>(
    graph: &'a impl Graph<P>,
    query: &Q,
    ef: usize,
    ep: Idx,
<<<<<<< HEAD
    distance_fn: impl Fn(&P, &Q) -> usize,
) -> MinMaxHeap<Distance<'a, P>> {
=======
    pool: &Pool<BitSet>,
) -> Vec<Distance<'a, P>> {
>>>>>>> 3fbc59cb
    let ep_elem = graph.get(ep).expect("entry point was not in graph");
    let dist = Distance::new(distance_fn(ep_elem, query), ep, ep_elem);

<<<<<<< HEAD
    let mut visited = HashSet::<Idx>::with_capacity(2048);
    visited.insert(ep);
    let mut w = MinMaxHeap::from_iter([dist.clone()]);
    let mut cands = MinMaxHeap::from_iter([dist]);
=======
    //let mut visited = HashSet::<Idx>::with_capacity(2048);
    //visited.insert(ep);
    let mut visited = pool.try_pull().unwrap();
    visited.reset();

    let mut w = BinaryHeap::from_iter([dist.clone()]);
    let mut cands = BinaryHeap::from_iter([Reverse(dist)]);
>>>>>>> 3fbc59cb

    while !cands.is_empty() {
        let c = cands.pop_min().expect("cands can't be empty");
        let f = w.peek_max().expect("w can't be empty");

        if c.distance() > f.distance() {
            break;
        }

        for e in graph.neighborhood(c.key()) {
            if visited.contains(*e) {
                continue;
            }

            visited.insert(*e);
            let f = w.peek_max().expect("w can't be empty");

            let point = graph.get(*e).unwrap();
            let e_dist = Distance::new(distance_fn(point, query), *e, point);

            if e_dist.distance() >= f.distance() && w.len() >= ef {
                continue;
            }

            cands.push(e_dist.clone());
            w.push(e_dist);

            if w.len() > ef {
                w.pop_max();
            }
        }
    }

    #[cfg(feature = "tracing")]
    trace!(visited = visited.len(), "visited");

    w
}

pub struct NSWOptions {
    pub ef_construction: usize,
    pub connections: usize,
    pub max_connections: usize,
    pub size: usize,
}

impl Default for NSWOptions {
    fn default() -> Self {
        Self {
            ef_construction: 100,
            connections: 16,
            max_connections: 32,
            size: 0,
        }
    }
}

pub struct NSWBuilder<P> {
    graph: SimpleGraph<P>,
    ep: Option<Idx>,
    ef_construction: usize,
    connections: usize,
    max_connections: usize,
    visited_pool: Pool<BitSet>,
}

impl<P> NSWBuilder<P> {
    pub fn new(options: NSWOptions) -> Self {
        Self {
            graph: SimpleGraph::default(),
            ep: None,
            ef_construction: options.ef_construction,
            connections: options.connections,
            max_connections: options.max_connections,
            visited_pool: Pool::new(rayon::current_num_threads(), || BitSet::new(options.size)),
        }
    }
}

impl<P: Point + Send + Sync> NSWBuilder<P> {
    pub fn extend_parallel<T: IntoIterator<Item = P>>(&mut self, iter: T) {
        let mut iter = iter.into_iter();

        if self.ep.is_none() {
            if let Some(point) = iter.next() {
                self.add(point);
            }
        }

        // There needs to be some amount of nodes already to not generate a truly horrible graph.
        self.extend(iter.by_ref().take(0.max(50_000 - self.graph.size())));

        let chunk_size = rayon::current_num_threads();

        loop {
            let chunk = iter.by_ref().take(chunk_size).collect::<Vec<_>>();

            if chunk.is_empty() {
                break;
            }

            for (point_idx, neighbors) in chunk
                .into_iter()
                .map(|point| self.graph.add(point))
                .collect::<Vec<_>>()
                .into_par_iter()
                .map(|point_idx| {
                    let point = self.graph.get(point_idx).unwrap();

                    let neighbors = search_select_neighbors(
                        &self.graph,
                        point,
                        self.connections,
                        self.ef_construction,
                        self.ep.unwrap(),
<<<<<<< HEAD
                        &Point::distance,
=======
                        &self.visited_pool,
>>>>>>> 3fbc59cb
                    );

                    (point_idx, neighbors)
                })
                .collect::<Vec<_>>()
            {
                insert_neighbors(
                    &mut self.graph,
                    point_idx,
                    &neighbors,
                    self.max_connections,
                    Point::distance,
                );
            }
        }
    }
}

impl<P: Point> Extend<P> for NSWBuilder<P> {
    fn extend<T: IntoIterator<Item = P>>(&mut self, iter: T) {
        for i in iter {
            self.add(i);
        }
    }
}

impl<P: Point> IndexBuilder<P, NSW<P>> for NSWBuilder<P> {
    type Index = NSWIndex<P>;

    fn add(&mut self, point: P) {
        match self.ep {
            Some(ep) => insert_point(
                &mut self.graph,
                point,
                self.connections,
                self.max_connections,
                self.ef_construction,
                ep,
                &mut self.visited_pool,
            ),
            None => {
                let ep = self.graph.add(point);
                self.ep = Some(ep);
                insert_idx(
                    &mut self.graph,
                    ep,
                    self.connections,
                    self.max_connections,
                    self.ef_construction,
                    ep,
<<<<<<< HEAD
                    Point::distance,
=======
                    &mut self.visited_pool,
>>>>>>> 3fbc59cb
                )
            }
        };
    }

    fn build(self) -> Self::Index {
        NSWIndex {
            graph: self.graph,
            ep: self.ep,
        }
    }
}

#[cfg_attr(feature = "serde", derive(Serialize, Deserialize))]
pub struct NSWIndex<P> {
    graph: SimpleGraph<P>,
    ep: Option<Idx>,
}

impl<P> NSWIndex<P> {
    pub fn size(&self) -> usize {
        self.graph.size()
    }
}

impl<P> From<NSWIndex<P>> for NSW<P> {
    fn from(value: NSWIndex<P>) -> Self {
        let size = value.graph.size();
        NSW {
            graph: value.graph,
            ep: value.ep,
            visited_pool: Pool::new(rayon::current_num_threads(), || BitSet::new(size)),
        }
    }
}

pub struct NSW<P> {
    graph: SimpleGraph<P>,
    ep: Option<Idx>,
    visited_pool: Pool<BitSet>,
}

impl<P> Index<P> for NSW<P> {
    fn size(&self) -> usize {
        self.graph.size()
    }

    fn search<'a>(&'a self, query: &P, k: usize, ef: usize) -> Vec<Distance<'a, P>>
    where
        P: Point,
    {
        self.ep.map_or_else(Vec::default, |ep| {
<<<<<<< HEAD
            search(&self.graph, query, ef, ep, Point::distance)
                .drain_asc()
                .take(k)
                .collect()
=======
            search(&self.graph, query, ef, ep, &self.visited_pool)
                .into_iter()
                .min_k(k)
>>>>>>> 3fbc59cb
        })
    }
}

#[cfg(test)]
mod tests {
    use crate::test_utils::unordered_eq;

    use super::*;

    impl Point for i32 {
        fn distance(&self, other: &Self) -> usize {
            (other - self).unsigned_abs() as usize
        }
    }

    #[test]
    fn test_nsw() {
        let k = 4;
        let mut builder = NSWBuilder::new(NSWOptions {
            ef_construction: k,
            ..NSWOptions::default()
        });

        builder.extend(1..10);

        let nsw = Into::<NSW<_>>::into(builder.build());
        let knns = nsw
            .search(&5, k, k)
            .into_iter()
            .map(|dist| dist.point())
            .copied();
        assert!(unordered_eq(knns, 3..=6));
    }

    #[test]
    fn test_heuristic() {
        let k = 4;
        let q = 10;
        let mut builder = NSWBuilder::new(NSWOptions {
            ef_construction: k,
            ..NSWOptions::default()
        });
        let numbers = vec![1, 5, 6, 7, 16, 18];
        let expected = [7, 16];

        builder.extend(numbers.clone());

        let heap = numbers
            .iter()
            .map(|x| Distance::new(x.distance(&q), 0, x))
            .collect::<MinMaxHeap<_>>();

        let actual = select_neighbors(heap, 3, Point::distance);

        assert!(unordered_eq(
            actual.iter().map(|dist| dist.point()),
            expected.iter()
        ));
    }
}<|MERGE_RESOLUTION|>--- conflicted
+++ resolved
@@ -1,26 +1,18 @@
-<<<<<<< HEAD
-use crate::{Distance, Graph, Idx, Index, IndexBuilder, Point, SimpleGraph};
+use std::collections::HashSet;
+
+use crate::{BitSet, Distance, Graph, Idx, Index, IndexBuilder, Point, Reset, Set, SimpleGraph};
 use min_max_heap::MinMaxHeap;
-=======
 use object_pool::Pool;
->>>>>>> 3fbc59cb
 use rayon::iter::{IntoParallelIterator, ParallelIterator};
 #[cfg(feature = "serde")]
 use serde::{Deserialize, Serialize};
-use std::collections::HashSet;
 #[cfg(feature = "tracing")]
 use tracing::trace;
 
-<<<<<<< HEAD
+pub type SetPool = Pool<HashSet<Idx>>;
+
 pub(crate) fn select_neighbors<'a, P>(
     mut candidates: MinMaxHeap<Distance<'a, P>>,
-=======
-use crate::{BitSet, Distance, Graph, Idx, Index, IndexBuilder, MinK, Point, Reset, Set, SimpleGraph};
-use std::{cmp::Reverse, collections::BinaryHeap};
-
-fn select_neighbors<'a, P: Point>(
-    mut candidates: BinaryHeap<Reverse<Distance<'a, P>>>,
->>>>>>> 3fbc59cb
     m: usize,
     distance_fn: impl Fn(&P, &P) -> usize,
 ) -> Vec<Distance<'a, P>> {
@@ -48,18 +40,10 @@
     m: usize,
     ef: usize,
     ep: Idx,
-<<<<<<< HEAD
     distance_fn: &impl Fn(&P, &P) -> usize,
+    pool: &SetPool,
 ) -> Vec<Idx> {
-    let w = search(graph, point, ef, ep, distance_fn);
-=======
-    pool: &Pool<BitSet>,
-) -> Vec<usize> {
-    let w = search(graph, point, ef, ep, pool)
-        .into_iter()
-        .map(Reverse)
-        .collect::<BinaryHeap<_>>();
->>>>>>> 3fbc59cb
+    let w = search(graph, point, ef, ep, distance_fn, pool);
 
     select_neighbors(w, m, distance_fn)
         .into_iter()
@@ -74,18 +58,11 @@
     m_max: usize,
     ef: usize,
     ep: Idx,
-<<<<<<< HEAD
+    pool: &mut SetPool,
 ) -> Idx {
     let point_idx = graph.add(point);
 
-    insert_idx(graph, point_idx, m, m_max, ef, ep, Point::distance)
-=======
-    pool: &mut Pool<BitSet>,
-) {
-    let point_idx = graph.add(point);
-
-    insert_idx(graph, point_idx, m, m_max, ef, ep, pool)
->>>>>>> 3fbc59cb
+    insert_idx(graph, point_idx, m, m_max, ef, ep, Point::distance, pool)
 }
 
 pub(crate) fn insert_idx<P>(
@@ -95,27 +72,19 @@
     m_max: usize,
     ef: usize,
     ep: Idx,
-<<<<<<< HEAD
     distance_fn: impl Fn(&P, &P) -> usize,
+    pool: &SetPool,
 ) -> Idx {
     let point = graph
         .get(point_idx)
         .expect("insert_idx expects point_idx to be in the graph");
-    let neighbors = search_select_neighbors(graph, point, m, ef, ep, &distance_fn);
+    let neighbors = search_select_neighbors(graph, point, m, ef, ep, &distance_fn, pool);
 
     insert_neighbors(graph, point_idx, &neighbors, m_max, distance_fn);
 
     *neighbors
         .first()
         .expect("there should at least be the element we inserted")
-=======
-    pool: &mut Pool<BitSet>,
-) {
-    let point = graph.get(point_idx).unwrap();
-    let neighbors = search_select_neighbors(graph, point, m, ef, ep, pool);
-
-    insert_neighbors(graph, point_idx, neighbors, m_max);
->>>>>>> 3fbc59cb
 }
 
 pub(crate) fn insert_neighbors<P>(
@@ -161,30 +130,19 @@
     query: &Q,
     ef: usize,
     ep: Idx,
-<<<<<<< HEAD
     distance_fn: impl Fn(&P, &Q) -> usize,
+    pool: &SetPool,
 ) -> MinMaxHeap<Distance<'a, P>> {
-=======
-    pool: &Pool<BitSet>,
-) -> Vec<Distance<'a, P>> {
->>>>>>> 3fbc59cb
     let ep_elem = graph.get(ep).expect("entry point was not in graph");
     let dist = Distance::new(distance_fn(ep_elem, query), ep, ep_elem);
 
-<<<<<<< HEAD
-    let mut visited = HashSet::<Idx>::with_capacity(2048);
+    //let mut visited = HashSet::<Idx>::with_capacity(2048);
+    //visited.insert(ep);
+    let mut visited = pool.try_pull().unwrap();
+    visited.clear();
     visited.insert(ep);
     let mut w = MinMaxHeap::from_iter([dist.clone()]);
     let mut cands = MinMaxHeap::from_iter([dist]);
-=======
-    //let mut visited = HashSet::<Idx>::with_capacity(2048);
-    //visited.insert(ep);
-    let mut visited = pool.try_pull().unwrap();
-    visited.reset();
-
-    let mut w = BinaryHeap::from_iter([dist.clone()]);
-    let mut cands = BinaryHeap::from_iter([Reverse(dist)]);
->>>>>>> 3fbc59cb
 
     while !cands.is_empty() {
         let c = cands.pop_min().expect("cands can't be empty");
@@ -195,7 +153,7 @@
         }
 
         for e in graph.neighborhood(c.key()) {
-            if visited.contains(*e) {
+            if visited.contains(e) {
                 continue;
             }
 
@@ -248,7 +206,7 @@
     ef_construction: usize,
     connections: usize,
     max_connections: usize,
-    visited_pool: Pool<BitSet>,
+    visited_pool: SetPool,
 }
 
 impl<P> NSWBuilder<P> {
@@ -259,7 +217,7 @@
             ef_construction: options.ef_construction,
             connections: options.connections,
             max_connections: options.max_connections,
-            visited_pool: Pool::new(rayon::current_num_threads(), || BitSet::new(options.size)),
+            visited_pool: Pool::new(rayon::current_num_threads(), || HashSet::with_capacity(2000)),
         }
     }
 }
@@ -300,11 +258,8 @@
                         self.connections,
                         self.ef_construction,
                         self.ep.unwrap(),
-<<<<<<< HEAD
                         &Point::distance,
-=======
                         &self.visited_pool,
->>>>>>> 3fbc59cb
                     );
 
                     (point_idx, neighbors)
@@ -355,11 +310,8 @@
                     self.max_connections,
                     self.ef_construction,
                     ep,
-<<<<<<< HEAD
                     Point::distance,
-=======
                     &mut self.visited_pool,
->>>>>>> 3fbc59cb
                 )
             }
         };
@@ -391,7 +343,7 @@
         NSW {
             graph: value.graph,
             ep: value.ep,
-            visited_pool: Pool::new(rayon::current_num_threads(), || BitSet::new(size)),
+            visited_pool: Pool::new(rayon::current_num_threads(), || HashSet::with_capacity(2000)),
         }
     }
 }
@@ -399,7 +351,7 @@
 pub struct NSW<P> {
     graph: SimpleGraph<P>,
     ep: Option<Idx>,
-    visited_pool: Pool<BitSet>,
+    visited_pool: SetPool,
 }
 
 impl<P> Index<P> for NSW<P> {
@@ -412,16 +364,17 @@
         P: Point,
     {
         self.ep.map_or_else(Vec::default, |ep| {
-<<<<<<< HEAD
-            search(&self.graph, query, ef, ep, Point::distance)
-                .drain_asc()
-                .take(k)
-                .collect()
-=======
-            search(&self.graph, query, ef, ep, &self.visited_pool)
-                .into_iter()
-                .min_k(k)
->>>>>>> 3fbc59cb
+            search(
+                &self.graph,
+                query,
+                ef,
+                ep,
+                Point::distance,
+                &self.visited_pool,
+            )
+            .drain_asc()
+            .take(k)
+            .collect()
         })
     }
 }
@@ -441,12 +394,14 @@
     #[test]
     fn test_nsw() {
         let k = 4;
+        let range = 1..20;
         let mut builder = NSWBuilder::new(NSWOptions {
             ef_construction: k,
+            size: range.len(),
             ..NSWOptions::default()
         });
 
-        builder.extend(1..10);
+        builder.extend(range);
 
         let nsw = Into::<NSW<_>>::into(builder.build());
         let knns = nsw
@@ -461,11 +416,12 @@
     fn test_heuristic() {
         let k = 4;
         let q = 10;
+        let numbers = vec![1, 5, 6, 7, 16, 18];
         let mut builder = NSWBuilder::new(NSWOptions {
             ef_construction: k,
+            size: numbers.len(),
             ..NSWOptions::default()
         });
-        let numbers = vec![1, 5, 6, 7, 16, 18];
         let expected = [7, 16];
 
         builder.extend(numbers.clone());
